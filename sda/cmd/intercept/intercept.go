// The intercept service relays message between the queue
// provided from the federated service and local queues.
package main

import (
	"encoding/json"
	"errors"

	"github.com/neicnordic/sensitive-data-archive/internal/broker"
	"github.com/neicnordic/sensitive-data-archive/internal/config"

	log "github.com/sirupsen/logrus"
)

const (
	msgAccession string = "accession"
	msgCancel    string = "cancel"
	msgIngest    string = "ingest"
	msgMapping   string = "mapping"
	msgRelease   string = "release"
	msgDeprecate string = "deprecate"
)

func main() {
	forever := make(chan bool)
	conf, err := config.NewConfig("intercept")
	if err != nil {
		log.Fatal(err)
	}
	mq, err := broker.NewMQ(conf.Broker)
	if err != nil {
		log.Fatal(err)
	}

	defer mq.Channel.Close()
	defer mq.Connection.Close()

	go func() {
		connError := mq.ConnectionWatcher()
		log.Error(connError)
		forever <- false
	}()

	go func() {
		connError := mq.ChannelWatcher()
		log.Error(connError)
		forever <- false
	}()

	log.Info("Starting intercept service")

	go func() {
		messages, err := mq.GetMessages(conf.Broker.Queue)
		if err != nil {
			log.Fatal(err)
		}
		for delivered := range messages {
			log.Debugf("Received a message: %s", delivered.Body)

			msgType, err := typeFromMessage(delivered.Body)
			if err != nil {
				log.Errorf("Failed to get type for message (%v), reason: %v", msgType, err.Error())
				if err := delivered.Ack(false); err != nil {
					log.Errorf("Failed acking canceled work, reason: (%v)", err)
				}
				// Restart on new message
				continue
			}

			routing := map[string]string{
				msgAccession: "accession",
				msgCancel:    "ingest",
				msgIngest:    "ingest",
				msgMapping:   "mappings",
				msgRelease:   "mappings",
				msgDeprecate: "mappings",
			}

			routingKey := routing[msgType]

			if routingKey == "" {
<<<<<<< HEAD
				log.Infof("Don't know schema for message type (corr-id: %s, msgType: %s, message: %s)",
					delivered.CorrelationId, msgType, delivered.Body)

				unknownSchemaErr := mq.SendMessage(delivered.CorrelationId, mq.Conf.Exchange, "unknown_schema", delivered.Body)
				if unknownSchemaErr != nil {
					log.Errorf("Failed to publish message with type: %v, to \"unknown_schema\" queue (corr-id: %s, reason: %v)",
						msgType, delivered.CorrelationId, unknownSchemaErr)

					deadErr := mq.SendMessage(delivered.CorrelationId, "sda.dead", "dead", delivered.Body)
					if deadErr != nil {
						log.Errorf("Failed to publish message (get file size error), to error queue (corr-id: %s, reason: %v)",
							delivered.CorrelationId, deadErr)
					}
				}

				if err := delivered.Ack(false); err != nil {
					log.Errorf("Failed to ack message for reason: %v", err)
				}

				// Restart on new message
=======
				log.Debugf("msg type: %s", msgType)
				if err := mq.SendMessage(delivered.CorrelationId, conf.Broker.Exchange, "undeliverable", delivered.Body); err != nil {
					log.Errorf("failed to publish message, reason: (%v)", err)
				}
				if err := delivered.Ack(false); err != nil {
					log.Errorf("failed to ack message for reason: %v", err)
				}

>>>>>>> 85c95f99
				continue
			}

			log.Infof("Routing message (corr-id: %s, routingkey: %s)", delivered.CorrelationId, routingKey)
			if err := mq.SendMessage(delivered.CorrelationId, conf.Broker.Exchange, routingKey, delivered.Body); err != nil {
				log.Errorf("failed to publish message, reason: (%v)", err)
			}
			if err := delivered.Ack(false); err != nil {
				log.Errorf("failed to ack message for reason: %v", err)
			}
		}
	}()

	<-forever
}

// typeFromMessage returns the type value given a JSON structure for the message
// supplied in body
func typeFromMessage(body []byte) (string, error) {
	message := make(map[string]interface{})
	err := json.Unmarshal(body, &message)
	if err != nil {
		return "", err
	}

	msgTypeFetch, ok := message["type"]
	if !ok {
		return "", errors.New("malformed message, type is missing")
	}

	msgType, ok := msgTypeFetch.(string)
	if !ok {
		return "", errors.New("could not cast type attribute to string")
	}

	return msgType, nil
}<|MERGE_RESOLUTION|>--- conflicted
+++ resolved
@@ -79,11 +79,10 @@
 			routingKey := routing[msgType]
 
 			if routingKey == "" {
-<<<<<<< HEAD
 				log.Infof("Don't know schema for message type (corr-id: %s, msgType: %s, message: %s)",
 					delivered.CorrelationId, msgType, delivered.Body)
 
-				unknownSchemaErr := mq.SendMessage(delivered.CorrelationId, mq.Conf.Exchange, "unknown_schema", delivered.Body)
+				unknownSchemaErr := mq.SendMessage(delivered.CorrelationId, conf.Broker.Exchange, "unknown_schema", delivered.Body)
 				if unknownSchemaErr != nil {
 					log.Errorf("Failed to publish message with type: %v, to \"unknown_schema\" queue (corr-id: %s, reason: %v)",
 						msgType, delivered.CorrelationId, unknownSchemaErr)
@@ -100,16 +99,6 @@
 				}
 
 				// Restart on new message
-=======
-				log.Debugf("msg type: %s", msgType)
-				if err := mq.SendMessage(delivered.CorrelationId, conf.Broker.Exchange, "undeliverable", delivered.Body); err != nil {
-					log.Errorf("failed to publish message, reason: (%v)", err)
-				}
-				if err := delivered.Ack(false); err != nil {
-					log.Errorf("failed to ack message for reason: %v", err)
-				}
-
->>>>>>> 85c95f99
 				continue
 			}
 
