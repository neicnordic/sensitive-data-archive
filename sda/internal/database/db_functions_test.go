--- conflicted
+++ resolved
@@ -1556,10 +1556,6 @@
 	assert.NoError(suite.T(), err)
 	_, err = db.getInboxFilePathFromID(user, fileID)
 	assert.Error(suite.T(), err)
-<<<<<<< HEAD
-=======
-
->>>>>>> 4a94a661
 	db.Close()
 }
 
@@ -1597,7 +1593,7 @@
 	fileID2, err = db.getFileIDByUserPathAndStatus(user, filePath, "archived")
 	assert.NoError(suite.T(), err)
 	assert.Equal(suite.T(), fileID, fileID2)
-<<<<<<< HEAD
+  
 	db.Close()
 }
 
@@ -1639,8 +1635,6 @@
 	assert.Empty(suite.T(), infoFile.User)
 	assert.Empty(suite.T(), infoFile.Path)
 	assert.Empty(suite.T(), infoFile.CorrID)
-=======
-
->>>>>>> 4a94a661
+
 	db.Close()
 }