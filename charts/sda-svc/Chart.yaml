--- conflicted
+++ resolved
@@ -1,12 +1,7 @@
 apiVersion: v2
 name: sda-svc
-<<<<<<< HEAD
 version: 0.28.0
-appVersion: v0.3.113
-=======
-version: 0.27.7
 appVersion: v0.3.114
->>>>>>> 60b6fac9
 kubeVersion: '>= 1.26.0'
 description: Components for Sensitive Data Archive (SDA) installation
 home: https://neic-sda.readthedocs.io
